--- conflicted
+++ resolved
@@ -52,15 +52,12 @@
 echo "Setting up FlockLab observer '${HOST}'..."
 sleep 3   # give the user time to abort, just in case
 
-<<<<<<< HEAD
-=======
 # remove IP address / host name from known_hosts file
 IPADDR=$(host $HOST | awk '{print $NF}')
 HOSTNAME=$(host $HOST | awk '{print $1}')
 ssh-keygen -R "[${HOSTNAME}]:${PORT}" > /dev/null 2>&1
 ssh-keygen -R "[${IPADDR}]:${PORT}" > /dev/null 2>&1
 
->>>>>>> 288a8e71
 # verify that SSH login works
 ssh -q -p ${PORT} ${USER}@${HOST} "exit" > /dev/null 2>&1
 if [ $? -ne 0 ]; then
